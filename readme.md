--- conflicted
+++ resolved
@@ -1,4 +1,3 @@
-<<<<<<< HEAD
 # Sidebar Enhancements
 
 ## Description
@@ -23,9 +22,7 @@
 
 ```
 cd Packages/
-git clone https://github.com/titoBouzout/SideBarEnhancements.git "SideBarEnhancements"
-cd "SideBarEnhancements"
-git checkout st3
+git clone -b st3 git://github.com/titoBouzout/SideBarEnhancements.git "SideBarEnhancements"
 ```
 
 
@@ -129,9 +126,4 @@
 	- Sven Axelsson
 	- Dalibor Simacek
 	- Stephen Horne
-	- Eric Eldredge
-=======
-# This branch "master" is deprecated.
-
-For the faster and better, Sublime Text 3, please see: https://github.com/titoBouzout/SideBarEnhancements/tree/st3
->>>>>>> 8524b58d
+	- Eric Eldredge