[
<<<<<<< HEAD
	{
		"caption": "File: New File Relative to Current View",
		"command": "side_bar_new_file"
	},
	{
		"caption": "File: New File Relative to Project Root",
		"command": "side_bar_new_file2"
	},
	{
		"caption": "File: Rename",
		"command": "side_bar_rename"
	},
	{
		"caption": "File: Duplicate",
		"command": "side_bar_duplicate"
	},
	{
		"caption": "File: Reveal",
		"command": "side_bar_reveal"
	},
	{
		"caption": "File: Locate",
		"command": "reveal_in_side_bar"
	},
	{
		"caption": "File: Move",
		"command": "side_bar_move"
	},
	{
		"caption": "File: Delete",
		"command": "side_bar_delete"
	},
	{
		"caption": "Project: Edit",
		"command": "side_bar_project_open_file"
	},
	{
		"caption": "File: Copy Name",
		"command": "side_bar_copy_name"
	},
	{
		"caption": "File: Copy Name Encoded",
		"command": "side_bar_copy_name_encoded"
	},
	{
		"caption": "File: Copy Path",
		"command": "side_bar_copy_path"
	},
	{
		"caption": "File: Copy Path (Windows)",
		"command": "side_bar_copy_path_absolute_from_project_encoded_windows"
	},
	{
		"caption": "File: Copy Path as URI",
		"command": "side_bar_copy_path_encoded"
	},
	{
		"caption": "File: Copy Path From Project",
		"command": "side_bar_copy_path_absolute_from_project"
	},
	{
		"caption": "File: Copy Path From Project Encoded",
		"command": "side_bar_copy_path_absolute_from_project_encoded"
	},
	{
		"caption": "File: Copy as Tag a",
		"command": "side_bar_copy_tag_ahref"
	},
	{
		"caption": "File: Copy as Tag script",
		"command": "side_bar_copy_tag_script"
	},
	{
		"caption": "File: Copy as Tag style",
		"command": "side_bar_copy_tag_style"
	},
	{
		"caption": "File: Copy URL",
		"command": "side_bar_copy_url"
	},
	{
		"caption": "File: Search Files",
		"command": "side_bar_find_files_path_containing"
	},
	{
		"caption": "File: Open In Browser - Testing Server",
		"command": "side_bar_open_in_browser",
		"args": {
			"paths": [],
			"type": "testing"
		}
	},
	{
		"caption": "File: Open In Browser - Production Server",
		"command": "side_bar_open_in_browser",
		"args": {
			"paths": [],
			"type": "production"
		}
	},
	{
		"caption": "Side Bar: Refresh",
		"command": "refresh_folder_list"
	}
=======
    {
        "caption": "File: New File Relative to Current View",
        "command": "side_bar_new_file"
    },
    {
        "caption": "File: New File Relative to Project Root",
        "command": "side_bar_new_file2"
    },
    {
        "caption": "File: New Folder Relative to Current View",
        "command": "side_bar_new_directory"
    },
    {
        "caption": "File: New Folder Relative to Project Root",
        "command": "side_bar_new_directory2"
    },
    {
        "caption": "File: Rename",
        "command": "side_bar_rename"
    },
    {
        "caption": "File: Duplicate",
        "command": "side_bar_duplicate"
    },
    {
        "caption": "File: Reveal",
        "command": "side_bar_reveal"
    },
    {
        "caption": "File: Locate",
        "command": "reveal_in_side_bar"
    },
    {
        "caption": "File: Move",
        "command": "side_bar_move"
    },
    {
        "caption": "File: Delete",
        "command": "side_bar_delete"
    },
    {
        "caption": "Project: Edit",
        "command": "side_bar_project_open_file"
    },
    {
        "caption": "File: Copy Name",
        "command": "side_bar_copy_name"
    },
    {
        "caption": "File: Copy Name Encoded",
        "command": "side_bar_copy_name_encoded"
    },
    {
        "caption": "File: Copy Path",
        "command": "side_bar_copy_path"
    },
    {
        "caption": "File: Copy Path as URI",
        "command": "side_bar_copy_path_encoded"
    },
    {
        "caption": "File: Copy Path From Project",
        "command": "side_bar_copy_path_absolute_from_project"
    },
    {
        "caption": "File: Copy Path From Project Encoded",
        "command": "side_bar_copy_path_absolute_from_project_encoded"
    },
    {
        "caption": "File: Copy as Tag a",
        "command": "side_bar_copy_tag_ahref"
    },
    {
        "caption": "File: Copy as Tag script",
        "command": "side_bar_copy_tag_script"
    },
    {
        "caption": "File: Copy as Tag style",
        "command": "side_bar_copy_tag_style"
    },
    {
        "caption": "File: Copy URL",
        "command": "side_bar_copy_url"
    },
    {
        "caption": "File: Search Files",
        "command": "side_bar_find_files_path_containing"
    },
    {
        "caption": "File: Open In Browser - Testing Server",
        "command": "side_bar_open_in_browser",
        "args":{"paths":[], "type":"testing"}
    },
    {
        "caption": "File: Open In Browser - Production Server",
        "command": "side_bar_open_in_browser",
        "args":{"paths":[], "type":"production"}
    },
    {
        "caption": "Side Bar: Refresh",
        "command": "refresh_folder_list"
    }
>>>>>>> 12a34d38
]<|MERGE_RESOLUTION|>--- conflicted
+++ resolved
@@ -1,89 +1,96 @@
 [
-<<<<<<< HEAD
 	{
 		"caption": "File: New File Relative to Current View",
 		"command": "side_bar_new_file"
-	},
+    },
 	{
 		"caption": "File: New File Relative to Project Root",
 		"command": "side_bar_new_file2"
-	},
+    },
+	{
+		"caption": "File: New Folder Relative to Current View",
+		"command": "side_bar_new_directory"
+    },
+	{
+		"caption": "File: New Folder Relative to Project Root",
+		"command": "side_bar_new_directory2"
+    },
 	{
 		"caption": "File: Rename",
 		"command": "side_bar_rename"
-	},
+    },
 	{
 		"caption": "File: Duplicate",
 		"command": "side_bar_duplicate"
-	},
+    },
 	{
 		"caption": "File: Reveal",
 		"command": "side_bar_reveal"
-	},
+    },
 	{
 		"caption": "File: Locate",
 		"command": "reveal_in_side_bar"
-	},
+    },
 	{
 		"caption": "File: Move",
 		"command": "side_bar_move"
-	},
+    },
 	{
 		"caption": "File: Delete",
 		"command": "side_bar_delete"
-	},
+    },
 	{
 		"caption": "Project: Edit",
 		"command": "side_bar_project_open_file"
-	},
+    },
 	{
 		"caption": "File: Copy Name",
 		"command": "side_bar_copy_name"
-	},
+    },
 	{
 		"caption": "File: Copy Name Encoded",
 		"command": "side_bar_copy_name_encoded"
-	},
+    },
 	{
 		"caption": "File: Copy Path",
 		"command": "side_bar_copy_path"
-	},
+    },
 	{
 		"caption": "File: Copy Path (Windows)",
 		"command": "side_bar_copy_path_absolute_from_project_encoded_windows"
-	},
+    },
 	{
 		"caption": "File: Copy Path as URI",
 		"command": "side_bar_copy_path_encoded"
-	},
+    },
 	{
 		"caption": "File: Copy Path From Project",
 		"command": "side_bar_copy_path_absolute_from_project"
-	},
+    },
 	{
 		"caption": "File: Copy Path From Project Encoded",
 		"command": "side_bar_copy_path_absolute_from_project_encoded"
-	},
+    },
 	{
 		"caption": "File: Copy as Tag a",
 		"command": "side_bar_copy_tag_ahref"
-	},
+    },
 	{
 		"caption": "File: Copy as Tag script",
 		"command": "side_bar_copy_tag_script"
-	},
+    },
 	{
 		"caption": "File: Copy as Tag style",
 		"command": "side_bar_copy_tag_style"
-	},
+    },
 	{
 		"caption": "File: Copy URL",
 		"command": "side_bar_copy_url"
-	},
+    },
 	{
 		"caption": "File: Search Files",
 		"command": "side_bar_find_files_path_containing"
-	},
+    },
 	{
 		"caption": "File: Open In Browser - Testing Server",
 		"command": "side_bar_open_in_browser",
@@ -91,7 +98,7 @@
 			"paths": [],
 			"type": "testing"
 		}
-	},
+    },
 	{
 		"caption": "File: Open In Browser - Production Server",
 		"command": "side_bar_open_in_browser",
@@ -99,113 +106,9 @@
 			"paths": [],
 			"type": "production"
 		}
-	},
+    },
 	{
 		"caption": "Side Bar: Refresh",
 		"command": "refresh_folder_list"
-	}
-=======
-    {
-        "caption": "File: New File Relative to Current View",
-        "command": "side_bar_new_file"
-    },
-    {
-        "caption": "File: New File Relative to Project Root",
-        "command": "side_bar_new_file2"
-    },
-    {
-        "caption": "File: New Folder Relative to Current View",
-        "command": "side_bar_new_directory"
-    },
-    {
-        "caption": "File: New Folder Relative to Project Root",
-        "command": "side_bar_new_directory2"
-    },
-    {
-        "caption": "File: Rename",
-        "command": "side_bar_rename"
-    },
-    {
-        "caption": "File: Duplicate",
-        "command": "side_bar_duplicate"
-    },
-    {
-        "caption": "File: Reveal",
-        "command": "side_bar_reveal"
-    },
-    {
-        "caption": "File: Locate",
-        "command": "reveal_in_side_bar"
-    },
-    {
-        "caption": "File: Move",
-        "command": "side_bar_move"
-    },
-    {
-        "caption": "File: Delete",
-        "command": "side_bar_delete"
-    },
-    {
-        "caption": "Project: Edit",
-        "command": "side_bar_project_open_file"
-    },
-    {
-        "caption": "File: Copy Name",
-        "command": "side_bar_copy_name"
-    },
-    {
-        "caption": "File: Copy Name Encoded",
-        "command": "side_bar_copy_name_encoded"
-    },
-    {
-        "caption": "File: Copy Path",
-        "command": "side_bar_copy_path"
-    },
-    {
-        "caption": "File: Copy Path as URI",
-        "command": "side_bar_copy_path_encoded"
-    },
-    {
-        "caption": "File: Copy Path From Project",
-        "command": "side_bar_copy_path_absolute_from_project"
-    },
-    {
-        "caption": "File: Copy Path From Project Encoded",
-        "command": "side_bar_copy_path_absolute_from_project_encoded"
-    },
-    {
-        "caption": "File: Copy as Tag a",
-        "command": "side_bar_copy_tag_ahref"
-    },
-    {
-        "caption": "File: Copy as Tag script",
-        "command": "side_bar_copy_tag_script"
-    },
-    {
-        "caption": "File: Copy as Tag style",
-        "command": "side_bar_copy_tag_style"
-    },
-    {
-        "caption": "File: Copy URL",
-        "command": "side_bar_copy_url"
-    },
-    {
-        "caption": "File: Search Files",
-        "command": "side_bar_find_files_path_containing"
-    },
-    {
-        "caption": "File: Open In Browser - Testing Server",
-        "command": "side_bar_open_in_browser",
-        "args":{"paths":[], "type":"testing"}
-    },
-    {
-        "caption": "File: Open In Browser - Production Server",
-        "command": "side_bar_open_in_browser",
-        "args":{"paths":[], "type":"production"}
-    },
-    {
-        "caption": "Side Bar: Refresh",
-        "command": "refresh_folder_list"
     }
->>>>>>> 12a34d38
 ]